[build-system]
requires = ["setuptools", "wheel"]

[project]
authors = [
    {name = 'Christos Kotsalos', email = 'christos.kotsalos@cscs.ch'},
    {name = 'Nicoletta Farabullini', email = 'nicoletta.farabullini@c2sm.ethz.ch'},
]
dependencies = [
    "click",
    "pyyaml",
    "numpy",
    "xarray",
    "humanize",
    "streamlit",
    "tslearn",
    "scipy",
    "PyWavelets",
    "dask[complete]",
    "h5py",
    "zarr >=3.1.1",
    "numcodecs",
    "zarr-any-numcodecs >=0.1.3",
    "json5",
    "rich",
    "zfpy",
    "pcodec",
    "tqdm",
    "netCDF4",
    "h5netcdf",
    "plotly",
<<<<<<< HEAD
    "math",
=======
    "cfgrib",
>>>>>>> f6acbc4f
    "numcodecs_wasm",
    "numcodecs_combinators",
    "numcodecs_observers",
    "numcodecs_wasm_asinh",
    "numcodecs_wasm_bit_round",
    "numcodecs_wasm_fixed_offset_scale",
    "numcodecs_wasm_identity",
    "numcodecs_wasm_linear_quantize",
    "numcodecs_wasm_log",
    "numcodecs_wasm_round",
    "numcodecs_wasm_swizzle_reshape",
    "numcodecs_wasm_uniform_noise",
    "numcodecs_wasm_zlib",
    "numcodecs_wasm_zstd",
    "numcodecs_wasm_pco",
    "numcodecs_wasm_sperr",
    "numcodecs_wasm_sz3",
    "numcodecs_wasm_zfp",
]
description = 'Data compression tool for Weather and Climate data'
name = 'dc_toolkit'
readme = {file = 'README.md', content-type = 'text/markdown'}
requires-python = '>=3.11'
version = '0.0'

[project.scripts]
dc_toolkit = 'dc_toolkit.cli:cli'
model_eval_cscs_exclaim = 'model_eval_cscs_exclaim.cli:cli'

[tool.setuptools]
package-dir = {"" = "src"}

[tool.setuptools.packages.find]
where = ["src"]<|MERGE_RESOLUTION|>--- conflicted
+++ resolved
@@ -29,11 +29,8 @@
     "netCDF4",
     "h5netcdf",
     "plotly",
-<<<<<<< HEAD
+    "cfgrib",
     "math",
-=======
-    "cfgrib",
->>>>>>> f6acbc4f
     "numcodecs_wasm",
     "numcodecs_combinators",
     "numcodecs_observers",
